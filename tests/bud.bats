--- conflicted
+++ resolved
@@ -459,7 +459,6 @@
   run buildah bud --signature-policy ${TESTSDIR}/policy.json -t ${target} -f ${TESTSDIR}/bud/run-scenarios/Dockerfile.entrypoint-cmd-empty-run
   [[ "$output" =~ "error building at step" ]]
   [ "$status" -eq 1 ]
-<<<<<<< HEAD
 }
 
 # Following flags are configured to result in noop but should not affect buildiah bud behavior
@@ -515,6 +514,4 @@
   cid=$(buildah from ${target})
   buildah rm ${cid}
   buildah rmi ${target}
-=======
->>>>>>> dd02e709
 }