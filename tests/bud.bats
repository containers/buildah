--- conflicted
+++ resolved
@@ -7325,7 +7325,6 @@
   local_head_hash=$output
   run_buildah run testctr -- sh -c 'cd podman-tag && git ls-remote --tags origin v5.0.0^{} | cut -f1'
   assert "$output" = "$local_head_hash"
-<<<<<<< HEAD
 
   cat > $contextdir/Dockerfile << _EOF
 FROM scratch
@@ -7461,7 +7460,6 @@
 
   # should be the same
   diff "${outpath}.b" "${outpath}.c"
-=======
 }
 
 @test "bud with --output=type=registry" {
@@ -7484,5 +7482,4 @@
     --output=type=registry \
     -t localhost:${REGISTRY_PORT}/image1:latest \
     -f $contextdir/Containerfile
->>>>>>> 80defed4
 }